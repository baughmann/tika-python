--- conflicted
+++ resolved
@@ -701,13 +701,11 @@
     Kills the tika server started by the current execution instance
     '''
     if(TikaServerProcess):
-<<<<<<< HEAD
         try:
             os.killpg(os.getpgid(TikaServerProcess.pid), signal.SIGTERM)
         except:
             log.error("Failed to kill the current server session")    
         time.sleep(1)
-=======
         # patch to support subprocess killing for windows
         if Windows:
             if sys.version.startswith("2"):
@@ -722,9 +720,11 @@
                 os.kill(TikaServerProcess.pid, signal.SIGTERM)
                 time.sleep(1)
         else:
-            os.killpg(os.getpgid(TikaServerProcess.pid), signal.SIGTERM)
+            try:
+                os.killpg(os.getpgid(TikaServerProcess.pid), signal.SIGTERM)
+            except:
+                log.error("Failed to kill the current server session")    
             time.sleep(1)
->>>>>>> cf332710
     else:
         log.error("Server not running, or was already running before")
 
