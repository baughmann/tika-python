--- conflicted
+++ resolved
@@ -324,17 +324,11 @@
         log.warning('config option must be one of meta, text, or all; using all.')
     service = services.get(option, services['all'])
     if service == '/tika': responseMimeType = 'text/plain'
-<<<<<<< HEAD
     headers.update({'Accept': responseMimeType, 'Content-Disposition': make_content_disposition_header(path.encode('utf-8') if type(path) is unicode_string else path)})
-    status, response = callServer('put', serverEndpoint, service, open(path, 'rb'),
-                                  headers, verbose, tikaServerJar, config_path=config_path, rawResponse=rawResponse, requestOptions=requestOptions)
-=======
-    headers.update({'Accept': responseMimeType, 'Content-Disposition': make_content_disposition_header(path)})
     with open(path, 'rb') as f:
         status, response = callServer('put', serverEndpoint, service, f,
                                       headers, verbose, tikaServerJar, config_path=config_path, 
                                       rawResponse=rawResponse, requestOptions=requestOptions)
->>>>>>> 1a15eee6
 
     if file_type == 'remote': os.unlink(path)
     return (status, response)
