--- conflicted
+++ resolved
@@ -18,7 +18,7 @@
 
 # Module documentation
 """
-Tika Python module provides Python API client to Aapche Tika Server.
+Tika Python module provides Python API client to Apache Tika Server.
 
 **Example usage**::
 
@@ -77,7 +77,7 @@
 from os import walk
 from pathlib import Path
 from subprocess import STDOUT, Popen
-from typing import Any, BinaryIO, Literal, NoReturn, Protocol
+from typing import Any, BinaryIO, Literal, NoReturn, TypedDict
 
 import requests
 
@@ -126,6 +126,12 @@
 """
 
 
+class TikaResponse(TypedDict):
+    status: int
+    metadata: dict[str, str | list[str]] | None
+    content: str | bytes | BinaryIO | None
+
+
 try:
     unicode_string = unicode  # type: ignore
     binary_string = str
@@ -177,16 +183,6 @@
 # Log level
 log.setLevel(logging.INFO)
 
-<<<<<<< HEAD
-Windows = True if platform.system() == "Windows" else False
-TikaVersion = os.getenv("TIKA_VERSION", "3.0.0")
-TikaJarPath = os.getenv("TIKA_PATH", tempfile.gettempdir())
-TikaFilesPath = tempfile.gettempdir()
-TikaServerLogFilePath = log_path
-
-
-def get_bundled_jar_path():
-=======
 IS_WINDOWS = True if platform.system() == "Windows" else False
 TIKA_VERSION = os.getenv("TIKA_VERSION", "3.0.0")
 TIKA_JAR_PATH = Path(os.getenv("TIKA_PATH", tempfile.gettempdir()))
@@ -195,44 +191,17 @@
 
 
 def get_bundled_jar_path() -> Path:
->>>>>>> 6e8e8843
     """Get path to bundled Tika server JAR file"""
     # python 3.9+
     try:
         from importlib.resources import files
 
-<<<<<<< HEAD
-        return str(files("tika").joinpath("jars/tika-server-standard-3.0.0.jar"))
-=======
         return Path(str(files("tika").joinpath("jars/tika-server-standard-3.0.0.jar")))
->>>>>>> 6e8e8843
     # python 3.7-3.8
     except ImportError:
         from importlib.resources import path
 
         with path("tika", "jars/tika-server-standard-3.0.0.jar") as jar_path:
-<<<<<<< HEAD
-            return str(jar_path)
-
-
-# Replace the existing TikaServerJar definition
-TikaServerJar = os.getenv("TIKA_SERVER_JAR", get_bundled_jar_path())
-
-ServerHost = "localhost"
-Port = "9998"
-ServerEndpoint = os.getenv("TIKA_SERVER_ENDPOINT", "http://" + ServerHost + ":" + Port)
-Translator = os.getenv("TIKA_TRANSLATOR", "org.apache.tika.language.translate.Lingo24Translator")
-TikaClientOnly = os.getenv("TIKA_CLIENT_ONLY", False)
-TikaServerClasspath = os.getenv("TIKA_SERVER_CLASSPATH", "")
-TikaStartupSleep = float(os.getenv("TIKA_STARTUP_SLEEP", 5))
-TikaStartupMaxRetry = int(os.getenv("TIKA_STARTUP_MAX_RETRY", 3))
-TikaJava = os.getenv("TIKA_JAVA", "java")
-TikaJavaArgs = os.getenv("TIKA_JAVA_ARGS", "")
-
-Verbose = 0
-EncodeUtf8 = 0
-csvOutput = 0
-=======
             return Path(str(jar_path))
 
 
@@ -253,7 +222,6 @@
 VERBOSE: int = 0
 ENCODE_UTF8: int = 0
 CSV_OUTPUT: int = 0
->>>>>>> 6e8e8843
 
 # will be used later on to kill the process and free up ram
 TIKA_SERVER_PROCESS: Popen[bytes] | None = None
@@ -485,7 +453,7 @@
             ),
         }
     )
-    with urlOrPath if _is_file_object(urlOrPath) else open(path, "rb") as f:
+    with get_file_handle(path) as f:
         status, response = call_server(
             verb="put",
             server_endpoint=server_endpoint,
@@ -499,8 +467,8 @@
             request_options=request_options,
         )
 
-    if file_type == "remote":
-        os.unlink(path)
+    if file_type == "remote" and isinstance(path, Path):
+        path.unlink()
     return (status, response)
 
 
@@ -565,7 +533,7 @@
         verb="put",
         server_endpoint=server_endpoint,
         service=service,
-        data=open(path, "rb"),
+        data=get_file_handle(path),
         headers={"Accept": responseMimeType},
         verbose=verbose,
         tikaServerJar=tikaServerJar,
@@ -647,7 +615,7 @@
         verb="put",
         server_endpoint=server_endpoint,
         service=service,
-        data=open(path, "rb"),
+        data=get_file_handle(path),
         headers={"Accept": responseMimeType},
         verbose=verbose,
         tikaServerJar=tikaServerJar,
@@ -714,11 +682,12 @@
         log.exception(msg)
         raise TikaException(msg)
     service = services[option]
+
     status, response = call_server(
         verb="put",
         server_endpoint=server_endpoint,
         service=service,
-        data=open(path, "rb"),
+        data=get_file_handle(path),
         headers={
             "Accept": responseMimeType,
             "Content-Disposition": make_content_disposition_header(
@@ -842,10 +811,10 @@
         encodedData = data.encode("utf-8")
 
     request_optionsDefault = {"timeout": 60, "headers": headers, "verify": False}
-    effectiverequest_options = request_optionsDefault.copy()
-    effectiverequest_options.update(request_options)
-
-    resp: requests.Response = verbFn(serviceUrl, encodedData, **effectiverequest_options)
+    effective_request_options = request_optionsDefault.copy()
+    effective_request_options.update(request_options)
+
+    resp: requests.Response = verbFn(serviceUrl, encodedData, **effective_request_options)
 
     if verbose:
         print(sys.stderr, "Request headers: ", headers)
@@ -1079,16 +1048,28 @@
     return isinstance(f, file_types)
 
 
-class FileWithName(Protocol):
-    """Protocol for file-like objects that have a name attribute."""
-
-    name: str
+def get_file_handle(urlOrPath: str | Path | BinaryIO) -> BinaryIO:
+    """
+    Opens a remote file and returns a file-like object.
+
+    Args:
+        urlOrPath: resource locator, generally URL or path, or file object
+
+    Returns:
+        file-like object
+    """
+    if isinstance(urlOrPath, Path):
+        return open(urlOrPath, "rb")
+    elif isinstance(urlOrPath, BinaryIO):
+        return urlOrPath
+    else:
+        return open(urlOrPath, "rb")
 
 
 def get_remote_file(
-    urlOrPath: str | FileWithName,
+    urlOrPath: str | Path | BinaryIO,
     destPath: str | Path,
-) -> tuple[str | Path, Literal["local", "remote", "binary"]]:
+) -> tuple[Path, Literal["local", "remote", "binary"]]:
     """
     Fetches URL to local path or just returns absolute path.
 
@@ -1101,17 +1082,26 @@
         'local', 'remote', or 'binary'
     """
     # handle binary stream input
-    if not isinstance(urlOrPath, str):
-        return (str(urlOrPath.name), "binary")
-
-    if not isinstance(urlOrPath, str):
-        raise TypeError(f"Expected str or file-like object, got {type(urlOrPath)}")
+    if isinstance(urlOrPath, Path):
+        return (urlOrPath, "local")
+
+    if isinstance(urlOrPath, io.IOBase | BinaryIO):
+        if not hasattr(urlOrPath, "name"):
+            name = "file_{}".format(int(time.time()))
+        else:
+            name = urlOrPath.name
+        filename = to_filename(name)
+        dest_path = Path(destPath) / filename
+        with open(dest_path, "wb") as f:
+            f.write(urlOrPath.read())
+        return (dest_path, "binary")
 
     urlp = urlparse(urlOrPath)
     if urlp.scheme == "":
-        return (os.path.abspath(str(urlOrPath)), "local")
-    elif urlp.scheme not in ("http", "https"):
-        return (str(urlOrPath), "local")
+        path = Path(urlOrPath)
+        if not path.exists():
+            raise TikaException(f"File {path} does not exist.")
+        return (path, "local")
     else:
         filename = to_filename(urlOrPath)  # Assuming to_filename exists and returns str
         dest_path = Path(destPath) / filename
